# Copyright (C) 2003-2005 Peter J. Verveer
#
# Redistribution and use in source and binary forms, with or without
# modification, are permitted provided that the following conditions
# are met:
#
# 1. Redistributions of source code must retain the above copyright
#    notice, this list of conditions and the following disclaimer.
#
# 2. Redistributions in binary form must reproduce the above
#    copyright notice, this list of conditions and the following
#    disclaimer in the documentation and/or other materials provided
#    with the distribution.
#
# 3. The name of the author may not be used to endorse or promote
#    products derived from this software without specific prior
#    written permission.
#
# THIS SOFTWARE IS PROVIDED BY THE AUTHOR ``AS IS'' AND ANY EXPRESS
# OR IMPLIED WARRANTIES, INCLUDING, BUT NOT LIMITED TO, THE IMPLIED
# WARRANTIES OF MERCHANTABILITY AND FITNESS FOR A PARTICULAR PURPOSE
# ARE DISCLAIMED. IN NO EVENT SHALL THE AUTHOR BE LIABLE FOR ANY
# DIRECT, INDIRECT, INCIDENTAL, SPECIAL, EXEMPLARY, OR CONSEQUENTIAL
# DAMAGES (INCLUDING, BUT NOT LIMITED TO, PROCUREMENT OF SUBSTITUTE
# GOODS OR SERVICES; LOSS OF USE, DATA, OR PROFITS; OR BUSINESS
# INTERRUPTION) HOWEVER CAUSED AND ON ANY THEORY OF LIABILITY,
# WHETHER IN CONTRACT, STRICT LIABILITY, OR TORT (INCLUDING
# NEGLIGENCE OR OTHERWISE) ARISING IN ANY WAY OUT OF THE USE OF THIS
# SOFTWARE, EVEN IF ADVISED OF THE POSSIBILITY OF SUCH DAMAGE.

import numpy
import numpy as np
import _ni_support
import _nd_image
import morphology

<<<<<<< HEAD
def label(input, structure=None, output=None):
=======
__all__ = ['label', 'find_objects', 'labeled_comprehension', 'sum', 'mean',
           'variance', 'standard_deviation', 'minimum', 'maximum',
           'minimum_position', 'maximum_position', 'extrema', 'center_of_mass',
           'histogram', 'watershed_ift']


def label(input, structure = None, output = None):
>>>>>>> 86739852
    """
    Label features in an array.

    Parameters
    ----------
    input : array_like
        An array-like object to be labeled.  Any non-zero values in `input` are
        counted as features and zero values are considered the background.
    structure : array_like, optional
        A structuring element that defines feature connections.
        `structure` must be symmetric.  If no structuring element is provided,
        one is automatically generated with a squared connectivity equal to
        one.  That is, for a 2-D `input` array, the default structuring element
        is::

            [[0,1,0],
             [1,1,1],
             [0,1,0]]

    output : (None, data-type, array_like), optional
        If `output` is a data type, it specifies the type of the resulting
        labeled feature array
        If `output` is an array-like object, then `output` will be updated
        with the labeled features from this function

    Returns
    -------
    labeled_array : array_like
        An array-like object where each unique feature has a unique value
    num_features : int
        How many objects were found

    If `output` is None or a data type, this function returns a tuple,
    (`labeled_array`, `num_features`).

    If `output` is an array, then it will be updated with values in
    `labeled_array` and only `num_features` will be returned by this function.


    See Also
    --------
    find_objects : generate a list of slices for the labeled features (or
                   objects); useful for finding features' position or
                   dimensions

    Examples
    --------

    Create an image with some features, then label it using the default
    (cross-shaped) structuring element:

    >>> a = array([[0,0,1,1,0,0],
    ...            [0,0,0,1,0,0],
    ...            [1,1,0,0,1,0],
    ...            [0,0,0,1,0,0]])
    >>> labeled_array, num_features = label(a)

    Each of the 4 features are labeled with a different integer:

    >>> print num_features
    4
    >>> print labeled_array
    array([[0, 0, 1, 1, 0, 0],
           [0, 0, 0, 1, 0, 0],
           [2, 2, 0, 0, 3, 0],
           [0, 0, 0, 4, 0, 0]])

    Generate a structuring element that will consider features connected even
    if they touch diagonally:

    >>> s = generate_binary_structure(2,2)

    or,

    >>> s = [[1,1,1],
             [1,1,1],
             [1,1,1]]

    Label the image using the new structuring element:

    >>> labeled_array, num_features = label(a, structure=s)

    Show the 2 labeled features (note that features 1, 3, and 4 from above are
    now considered a single feature):

    >>> print num_features
    2
    >>> print labeled_array
    array([[0, 0, 1, 1, 0, 0],
           [0, 0, 0, 1, 0, 0],
           [2, 2, 0, 0, 1, 0],
           [0, 0, 0, 1, 0, 0]])

    """
    input = numpy.asarray(input)
    if numpy.iscomplexobj(input):
        raise TypeError('Complex type not supported')
    if structure is None:
        structure = morphology.generate_binary_structure(input.ndim, 1)
    structure = numpy.asarray(structure, dtype = bool)
    if structure.ndim != input.ndim:
        raise RuntimeError('structure and input must have equal rank')
    for ii in structure.shape:
        if ii != 3:
            raise  RuntimeError('structure dimensions must be equal to 3')
    if not structure.flags.contiguous:
        structure = structure.copy()
    if isinstance(output, numpy.ndarray):
        if output.dtype.type != numpy.int32:
            raise RuntimeError('output type must be int32')
    else:
        output = numpy.int32
    output, return_value = _ni_support._get_output(output, input)
    max_label = _nd_image.label(input, structure, output)
    if return_value is None:
        return max_label
    else:
        return return_value, max_label

def find_objects(input, max_label=0):
    """
    Find objects in a labeled array.

    Parameters
    ----------
    input : ndarray of ints
        Array containing objects defined by different labels.
    max_label : int, optional
        Maximum label to be searched for in `input`. If max_label is not
        given, the positions of all objects are returned.

    Returns
    -------
    object_slices : list of slices
        A list of slices, one for the extent of each labeled object.
        Slices correspond to the minimal parallelepiped that contains
        the object. If a number is missing, None is returned instead
        of a slice.

    See Also
    --------
    label, center_of_mass

    Notes
    -----
    This function is very useful for isolating a volume of interest inside
    a 3-D array, that cannot be "seen through".

    Examples
    --------
    >>> a = np.zeros((6,6), dtype=np.int)
    >>> a[2:4, 2:4] = 1
    >>> a[4, 4] = 1
    >>> a[:2, :3] = 2
    >>> a[0, 5] = 3
    >>> a
    array([[2, 2, 2, 0, 0, 3],
           [2, 2, 2, 0, 0, 0],
           [0, 0, 1, 1, 0, 0],
           [0, 0, 1, 1, 0, 0],
           [0, 0, 0, 0, 1, 0],
           [0, 0, 0, 0, 0, 0]])
    >>> ndimage.find_objects(a)
    [(slice(2, 5, None), slice(2, 5, None)), (slice(0, 2, None), slice(0, 3, None)), (slice(0, 1, None), slice(5, 6, None))]
    >>> ndimage.find_objects(a, max_label=2)
    [(slice(2, 5, None), slice(2, 5, None)), (slice(0, 2, None), slice(0, 3, None))]
    >>> ndimage.find_objects(a == 1, max_label=2)
    [(slice(2, 5, None), slice(2, 5, None)), None]

    """
    input = numpy.asarray(input)
    if numpy.iscomplexobj(input):
        raise TypeError('Complex type not supported')
    if max_label < 1:
        max_label = input.max()
    return _nd_image.find_objects(input, max_label)

def labeled_comprehension(input, labels, index, func, out_dtype, default, pass_positions=False):
    """
    Roughly equivalent to [func(input[labels == i]) for i in index].

    Sequentially applies an arbitrary function (that works on array_like input)
    to subsets of an n-D image array specified by `labels` and `index`.
    The option exists to provide the function with positional parameters as the
    second argument.

    Parameters
    ----------
    input : array_like
        Data from which to select `labels` to process.
    labels : array_like, or None
        Labels to objects in `input`.
        If not None, array must be same shape as `input`.
        If None, `func` is applied to raveled `input`.
    index : int, sequence of int, or None
        Subset of `labels` to which to apply `func`.
        If a scalar, a single value is returned.
        If None, `func` is applied to all non-zero values of `labels`.
    func : callable
        Python function to apply to `labels` from `input`.
    out_dtype : dtype
        Dtype to use for `result`.
    default : int, float, or None
        Default return value when a element of `index` does not exist
        in `labels`.
    pass_positions : bool, optional
        If True, pass linear indices to `func` as a second argument.
        Default is False.

    Returns
    -------
    result : ndarray
        Result of applying `func` to each of `labels` to `input` in `index`.

    Examples
    --------
    >>> a = np.array([[1, 2, 0, 0],
                      [5, 3, 0, 4],
                      [0, 0, 0, 7],
                      [9, 3, 0, 0]])
    >>> from scipy import ndimage
    >>> lbl, nlbl = ndimage.label(a)
    >>> lbls = np.arange(1, nlbl+1)
    >>> ndimage.labeled_comprehension(a, lbl, lbls, np.mean, float, 0)
    array([ 2.75,  5.5 ,  6.  ])

    Falling back to `default`:

    >>> lbls = np.arange(1, nlbl+2)
    >>> ndimage.labeled_comprehension(a, lbl, lbls, np.mean, float, -1)
    array([ 2.75,  5.5 ,  6.  , -1.  ])

    Passing positions:

    >>> def fn(val, pos):
    ...     print "fn says:", val, ":", pos
    ...     return (val.sum()) if (pos.sum() % 2 == 0) else (-val.sum())
    ...
    >>> ndimage.labeled_comprehension(a, lbl, lbls, fn, float, 0, True)
    fn says: [1 2 5 3] : [0 1 4 5]
    fn says: [4 7] : [7 11]
    fn says: [9 3] : [12 13]
    array([ 11.,  11., -12.])

    """

    as_scalar = numpy.isscalar(index)
    input = numpy.asarray(input)

    if pass_positions:
        positions = numpy.arange(input.size).reshape(input.shape)

    if labels is None:
        if index is not None:
            raise ValueError("index without defined labels")
        if not pass_positions:
            return func(input.ravel())
        else:
            return func(input.ravel(), positions.ravel())

    try:
        input, labels = numpy.broadcast_arrays(input, labels)
    except ValueError:
        raise ValueError("input and labels must have the same shape "
                            "(excepting dimensions with width 1)")

    if index is None:
        if not pass_positions:
            return func(input[labels > 0])
        else:
            return func(input[labels > 0], positions[labels > 0])

    index = numpy.atleast_1d(index)
    if np.any(index.astype(labels.dtype).astype(index.dtype) != index):
        raise ValueError("Cannot convert index values from <%s> to <%s> "
                            "(labels' type) without loss of precision" %
                            (index.dtype, labels.dtype))
    index = index.astype(labels.dtype)

    # optimization: find min/max in index, and select those parts of labels, input, and positions
    lo = index.min()
    hi = index.max()
    mask = (labels >= lo) & (labels <= hi)

    # this also ravels the arrays
    labels = labels[mask]
    input = input[mask]
    if pass_positions:
        positions = positions[mask]

    # sort everything by labels
    label_order = labels.argsort()
    labels = labels[label_order]
    input = input[label_order]
    if pass_positions:
        positions = positions[label_order]

    index_order = index.argsort()
    sorted_index = index[index_order]

    def do_map(inputs, output):
        '''labels must be sorted'''

        nlabels = labels.size
        nidx = sorted_index.size

        # Find boundaries for each stretch of constant labels
        # This could be faster, but we already paid N log N to sort labels.
        lo = numpy.searchsorted(labels, sorted_index, side='left')
        hi = numpy.searchsorted(labels, sorted_index, side='right')

        for i, l, h in zip(range(nidx), lo, hi):
            if l == h:
                continue
            idx = sorted_index[i]
            output[i] = func(*[inp[l:h] for inp in inputs])

    temp = numpy.empty(index.shape, out_dtype)
    temp[:] = default
    if not pass_positions:
        do_map([input], temp)
    else:
        do_map([input, positions], temp)
    output = numpy.zeros(index.shape, out_dtype)
    output[index_order] = temp

    if as_scalar:
        output = output[0]

    return output

def _safely_castable_to_int(dt):
    """Test whether the numpy data type `dt` can be safely cast to an int."""
    int_size = np.dtype(int).itemsize
    safe = ((np.issubdtype(dt, int) and dt.itemsize <= int_size) or
            (np.issubdtype(dt, np.unsignedinteger) and dt.itemsize < int_size))
    return safe

def _stats(input, labels=None, index=None, centered=False):
    '''returns count, sum, and optionally (sum - centre)^2 by label'''

    def single_group(vals):
        if centered:
            vals_c = vals - vals.mean()
            return vals.size, vals.sum(), (vals_c * vals_c.conjugate()).sum()
        else:
            return vals.size, vals.sum()

    if labels is None:
        return single_group(input)

    # ensure input and labels match sizes
    input, labels = numpy.broadcast_arrays(input, labels)

    if index is None:
        return single_group(input[labels > 0])

    if numpy.isscalar(index):
        return single_group(input[labels == index])

    def _sum_centered(labels):
        means = sums / counts
        centered_input = input - means[labels]
        bc = numpy.bincount(labels,
                              weights=(centered_input * \
                                       centered_input.conjugate()).ravel())
        return bc

    # Remap labels to unique integers if necessary, or if the largest
    # label is larger than the number of values.

    if (not _safely_castable_to_int(labels.dtype) or
            labels.min() < 0 or labels.max() > labels.size):
        unique_labels, new_labels = numpy.unique(labels, return_inverse=True)
        counts = numpy.bincount(new_labels)
        sums = numpy.bincount(new_labels, weights=input.ravel())
        if centered:
            sums_c = _sum_centered(new_labels)
        idxs = numpy.searchsorted(unique_labels, index)
        # make all of idxs valid
        idxs[idxs >= unique_labels.size] = 0
        found = (unique_labels[idxs] == index)
    else:
        # labels are an integer type allowed by bincount, and there aren't too
        # many, so call bincount directly.
        counts = numpy.bincount(labels.ravel())
        sums = numpy.bincount(labels.ravel(), weights=input.ravel())
        if centered:
            sums_c = _sum_centered(labels.ravel())
        # make sure all index values are valid
        idxs = numpy.asanyarray(index, numpy.int).copy()
        found = (idxs >= 0) & (idxs < counts.size)
        idxs[~found] = 0

    counts = counts[idxs]
    counts[~found] = 0
    sums = sums[idxs]
    sums[~found] = 0

    if not centered:
        return (counts, sums)
    else:
        sums_c = sums_c[idxs]
        sums_c[~found] = 0
        return (counts, sums, sums_c)


def sum(input, labels=None, index=None):
    """
    Calculate the sum of the values of the array.

    Parameters
    ----------
    input : array_like
        Values of `input` inside the regions defined by `labels`
        are summed together.
    labels : array_like of ints, optional
        Assign labels to the values of the array. Has to have the same shape as
        `input`.
    index : scalar or array_like, optional
        A single label number or a sequence of label numbers of
        the objects to be measured.

    Returns
    -------
    output : list
        A list of the sums of the values of `input` inside the regions
        defined by `labels`.

    See also
    --------
    mean, median

    Examples
    --------
    >>> input =  [0,1,2,3]
    >>> labels = [1,1,2,2]
    >>> sum(input, labels, index=[1,2])
    [1.0, 5.0]

    """
    count, sum = _stats(input, labels, index)
    return sum

def mean(input, labels=None, index=None):
    """
    Calculate the mean of the values of an array at labels.

    Parameters
    ----------
    input : array_like
        Array on which to compute the mean of elements over distinct
        regions.
    labels : array_like, optional
        Array of labels of same shape, or broadcastable to the same shape as
        `input`. All elements sharing the same label form one region over
        which the mean of the elements is computed.
    index : int or sequence of ints, optional
        Labels of the objects over which the mean is to be computed.
        Default is None, in which case the mean for all values where label is
        greater than 0 is calculated.

    Returns
    -------
    out : list
        Sequence of same length as `index`, with the mean of the different
        regions labeled by the labels in `index`.

    See also
    --------
    ndimage.variance, ndimage.standard_deviation, ndimage.minimum,
    ndimage.maximum, ndimage.sum
    ndimage.label

    Examples
    --------
    >>> a = np.arange(25).reshape((5,5))
    >>> labels = np.zeros_like(a)
    >>> labels[3:5,3:5] = 1
    >>> index = np.unique(labels)
    >>> labels
    array([[0, 0, 0, 0, 0],
           [0, 0, 0, 0, 0],
           [0, 0, 0, 0, 0],
           [0, 0, 0, 1, 1],
           [0, 0, 0, 1, 1]])
    >>> index
    array([0, 1])
    >>> ndimage.mean(a, labels=labels, index=index)
    [10.285714285714286, 21.0]

    """

    count, sum = _stats(input, labels, index)
    return sum / numpy.asanyarray(count).astype(numpy.float)

def variance(input, labels=None, index=None):
    """
    Calculate the variance of the values of an n-D image array, optionally at
    specified sub-regions.

    Parameters
    ----------
    input : array_like
        Nd-image data to process.
    labels : array_like, optional
        Labels defining sub-regions in `input`.
        If not None, must be same shape as `input`.
    index : int or sequence of ints, optional
        `labels` to include in output.  If None (default), all values where
        `labels` is non-zero are used.

    Returns
    -------
    vars : float or ndarray
        Values of variance, for each sub-region if `labels` and `index` are
        specified.

    See Also
    --------
    label, standard_deviation, maximum, minimum, extrema

    Examples
    --------
    >>> a = np.array([[1, 2, 0, 0],
                      [5, 3, 0, 4],
                      [0, 0, 0, 7],
                      [9, 3, 0, 0]])
    >>> from scipy import ndimage
    >>> ndimage.variance(a)
    7.609375

    Features to process can be specified using `labels` and `index`:

    >>> lbl, nlbl = ndimage.label(a)
    >>> ndimage.variance(a, lbl, index=np.arange(1, nlbl+1))
    array([ 2.1875,  2.25  ,  9.    ])

    If no index is given, all non-zero `labels` are processed:

    >>> ndimage.variance(a, lbl)
    6.1875

    """

    count, sum, sum_c_sq = _stats(input, labels, index, centered=True)

    return sum_c_sq / np.asanyarray(count).astype(float)

def standard_deviation(input, labels=None, index=None):
    """
    Calculate the standard deviation of the values of an n-D image array,
    optionally at specified sub-regions.

    Parameters
    ----------
    input : array_like
        Nd-image data to process.
    labels : array_like, optional
        Labels to identify sub-regions in `input`.
        If not None, must be same shape as `input`.
    index : int or sequence of ints, optional
        `labels` to include in output.  If None (default), all values where
        `labels` is non-zero are used.

    Returns
    -------
    std : float or ndarray
        Values of standard deviation, for each sub-region if `labels` and
        `index` are specified.

    See Also
    --------
    label, variance, maximum, minimum, extrema

    Examples
    --------
    >>> a = np.array([[1, 2, 0, 0],
                      [5, 3, 0, 4],
                      [0, 0, 0, 7],
                      [9, 3, 0, 0]])
    >>> from scipy import ndimage
    >>> ndimage.standard_deviation(a)
    2.7585095613392387

    Features to process can be specified using `labels` and `index`:

    >>> lbl, nlbl = ndimage.label(a)
    >>> ndimage.standard_deviation(a, lbl, index=np.arange(1, nlbl+1))
    array([ 1.479,  1.5  ,  3.   ])

    If no index is given, non-zero `labels` are processed:

    >>> ndimage.standard_deviation(a, lbl)
    2.4874685927665499

    """

    return numpy.sqrt(variance(input, labels, index))

def _select(input, labels=None, index=None, find_min=False, find_max=False,
            find_min_positions=False, find_max_positions=False,
            find_median=False):
    """Returns min, max, or both, plus their positions (if requested), and
    median."""

    input = numpy.asanyarray(input)

    find_positions = find_min_positions or find_max_positions
    positions = None
    if find_positions:
        positions = numpy.arange(input.size).reshape(input.shape)

    def single_group(vals, positions):
        result = []
        if find_min:
            result += [vals.min()]
        if find_min_positions:
            result += [positions[vals == vals.min()][0]]
        if find_max:
            result += [vals.max()]
        if find_max_positions:
            result += [positions[vals == vals.max()][0]]
        if find_median:
            result += [numpy.median(vals)]
        return result

    if labels is None:
        return single_group(input, positions)

    # ensure input and labels match sizes
    input, labels = numpy.broadcast_arrays(input, labels)

    if index is None:
        mask = (labels > 0)
        masked_positions = None
        if find_positions:
            masked_positions = positions[mask]
        return single_group(input[mask], masked_positions)

    if numpy.isscalar(index):
        mask = (labels == index)
        masked_positions = None
        if find_positions:
            masked_positions = positions[mask]
        return single_group(input[mask], masked_positions)

    # remap labels to unique integers if necessary, or if the largest
    # label is larger than the number of values.
    if (_safely_castable_to_int(labels.dtype) or
            labels.min() < 0 or labels.max() > labels.size):
        # remap labels, and indexes
        unique_labels, labels = numpy.unique(labels, return_inverse=True)
        idxs = numpy.searchsorted(unique_labels, index)

        # make all of idxs valid
        idxs[idxs >= unique_labels.size] = 0
        found = (unique_labels[idxs] == index)
    else:
        # labels are an integer type, and there aren't too many.
        idxs = numpy.asanyarray(index, numpy.int).copy()
        found = (idxs >= 0) & (idxs <= labels.max())

    idxs[~ found] = labels.max() + 1

    if find_median:
        order = numpy.lexsort((input.ravel(), labels.ravel()))
    else:
        order = input.ravel().argsort()
    input = input.ravel()[order]
    labels = labels.ravel()[order]
    if find_positions:
        positions = positions.ravel()[order]

    result = []
    if find_min:
        mins = numpy.zeros(labels.max() + 2, input.dtype)
        mins[labels[::-1]] = input[::-1]
        result += [mins[idxs]]
    if find_min_positions:
        minpos = numpy.zeros(labels.max() + 2)
        minpos[labels[::-1]] = positions[::-1]
        result += [minpos[idxs]]
    if find_max:
        maxs = numpy.zeros(labels.max() + 2, input.dtype)
        maxs[labels] = input
        result += [maxs[idxs]]
    if find_max_positions:
        maxpos = numpy.zeros(labels.max() + 2)
        maxpos[labels] = positions
        result += [maxpos[idxs]]
    if find_median:
        locs = numpy.arange(len(labels))
        lo = numpy.zeros(labels.max() + 2, numpy.int)
        lo[labels[::-1]] = locs[::-1]
        hi = numpy.zeros(labels.max() + 2, numpy.int)
        hi[labels] = locs
        lo = lo[idxs]
        hi = hi[idxs]
        # lo is an index to the lowest value in input for each label,
        # hi is an index to the largest value.
        # move them to be either the same ((hi - lo) % 2 == 0) or next
        # to each other ((hi - lo) % 2 == 1), then average.
        step = (hi - lo) // 2
        lo += step
        hi -= step
        result += [(input[lo] + input[hi]) / 2.0]

    return result

def minimum(input, labels=None, index=None):
    """
    Calculate the minimum of the values of an array over labeled regions.

    Parameters
    ----------
    input: array_like
        Array_like of values. For each region specified by `labels`, the
        minimal values of `input` over the region is computed.
    labels: array_like, optional
        An array_like of integers marking different regions over which the
        minimum value of `input` is to be computed. `labels` must have the
        same shape as `input`. If `labels` is not specified, the minimum
        over the whole array is returned.
    index: array_like, optional
        A list of region labels that are taken into account for computing the
        minima. If index is None, the minimum over all elements where `labels`
        is non-zero is returned.

    Returns
    -------
    output : float or list of floats
        List of minima of `input` over the regions determined by `labels` and
        whose index is in `index`. If `index` or `labels` are not specified, a
        float is returned: the minimal value of `input` if `labels` is None,
        and the minimal value of elements where `labels` is greater than zero
        if `index` is None.

    See also
    --------
    label, maximum, median, minimum_position, extrema, sum, mean, variance,
    standard_deviation

    Notes
    -----
    The function returns a Python list and not a Numpy array, use
    `np.array` to convert the list to an array.

    Examples
    --------
    >>> a = np.array([[1, 2, 0, 0],
    ...               [5, 3, 0, 4],
    ...               [0, 0, 0, 7],
    ...               [9, 3, 0, 0]])
    >>> labels, labels_nb = ndimage.label(a)
    >>> labels
    array([[1, 1, 0, 0],
           [1, 1, 0, 2],
           [0, 0, 0, 2],
           [3, 3, 0, 0]])
    >>> ndimage.minimum(a, labels=labels, index=np.arange(1, labels_nb + 1))
    [1.0, 4.0, 3.0]
    >>> ndimage.minimum(a)
    0.0
    >>> ndimage.minimum(a, labels=labels)
    1.0

    """
    return _select(input, labels, index, find_min=True)[0]

def maximum(input, labels=None, index=None):
    """
    Calculate the maximum of the values of an array over labeled regions.

    Parameters
    ----------
    input : array_like
        Array_like of values. For each region specified by `labels`, the
        maximal values of `input` over the region is computed.
    labels : array_like, optional
        An array of integers marking different regions over which the
        maximum value of `input` is to be computed. `labels` must have the
        same shape as `input`. If `labels` is not specified, the maximum
        over the whole array is returned.
    index : array_like, optional
        A list of region labels that are taken into account for computing the
        maxima. If index is None, the maximum over all elements where `labels`
        is non-zero is returned.

    Returns
    -------
    output : float or list of floats
        List of maxima of `input` over the regions determined by `labels` and
        whose index is in `index`. If `index` or `labels` are not specified, a
        float is returned: the maximal value of `input` if `labels` is None,
        and the maximal value of elements where `labels` is greater than zero
        if `index` is None.

    See also
    --------
    label, minimum, median, maximum_position, extrema, sum, mean, variance,
    standard_deviation

    Notes
    -----
    The function returns a Python list and not a Numpy array, use
    `np.array` to convert the list to an array.

    Examples
    --------
    >>> a = np.arange(16).reshape((4,4))
    >>> a
    array([[ 0,  1,  2,  3],
           [ 4,  5,  6,  7],
           [ 8,  9, 10, 11],
           [12, 13, 14, 15]])
    >>> labels = np.zeros_like(a)
    >>> labels[:2,:2] = 1
    >>> labels[2:, 1:3] = 2
    >>> labels
    array([[1, 1, 0, 0],
           [1, 1, 0, 0],
           [0, 2, 2, 0],
           [0, 2, 2, 0]])
    >>> from scipy import ndimage
    >>> ndimage.maximum(a)
    15.0
    >>> ndimage.maximum(a, labels=labels, index=[1,2])
    [5.0, 14.0]
    >>> ndimage.maximum(a, labels=labels)
    14.0

    >>> b = np.array([[1, 2, 0, 0],
                      [5, 3, 0, 4],
                      [0, 0, 0, 7],
                      [9, 3, 0, 0]])
    >>> labels, labels_nb = ndimage.label(b)
    >>> labels
    array([[1, 1, 0, 0],
           [1, 1, 0, 2],
           [0, 0, 0, 2],
           [3, 3, 0, 0]])
    >>> ndimage.maximum(b, labels=labels, index=np.arange(1, labels_nb + 1))
    [5.0, 7.0, 9.0]

    """
    return _select(input, labels, index, find_max=True)[0]

def median(input, labels=None, index=None):
    """
    Calculate the median of the values of an array over labeled regions.

    Parameters
    ----------
    input: array_like
        Array_like of values. For each region specified by `labels`, the
        median value of `input` over the region is computed.
    labels: array_like, optional
        An array_like of integers marking different regions over which the
        median value of `input` is to be computed. `labels` must have the
        same shape as `input`. If `labels` is not specified, the median
        over the whole array is returned.
    index: array_like, optional
        A list of region labels that are taken into account for computing the
        medians. If index is None, the minimum over all elements where `labels`
        is non-zero is returned.

    Returns
    -------
    output : float or list of floats
        List of medians of `input` over the regions determined by `labels` and
        whose index is in `index`. If `index` or `labels` are not specified, a
        float is returned: the median value of `input` if `labels` is None,
        and the median value of elements where `labels` is greater than zero
        if `index` is None.

    See also
    --------
    label, minimum, maximum, extrema, sum, mean, variance, standard_deviation

    Notes
    -----
    The function returns a Python list and not a Numpy array, use
    `np.array` to convert the list to an array.

    Examples
    --------
    >>> a = np.array([[1, 2, 0, 1],
    ...               [5, 3, 0, 4],
    ...               [0, 0, 0, 7],
    ...               [9, 3, 0, 0]])
    >>> labels, labels_nb = ndimage.label(a)
    >>> labels
    array([[1, 1, 0, 2],
           [1, 1, 0, 2],
           [0, 0, 0, 2],
           [3, 3, 0, 0]])
    >>> ndimage.median(a, labels=labels, index=np.arange(1, labels_nb + 1))
    [2.5, 4.0, 6.0]
    >>> ndimage.median(a)
    1.0
    >>> ndimage.median(a, labels=labels)
    3.0

    """
    return _select(input, labels, index, find_median=True)[0]

def minimum_position(input, labels=None, index=None):
    """Find the positions of the minimums of the values of an array at labels.

    Labels must be None or an array of the same dimensions as the input.

    Index must be None, a single label or sequence of labels.  If
    none, all values where label is greater than zero are used.
    """

    dims = numpy.array(numpy.asarray(input).shape)
    # see numpy.unravel_index to understand this line.
    dim_prod = numpy.cumprod([1] + list(dims[:0:-1]))[::-1]

    result = _select(input, labels, index, find_min_positions=True)[0]

    if numpy.isscalar(result):
        return tuple((result // dim_prod) % dims)

    return [tuple(v) for v in (result.reshape(-1, 1) // dim_prod) % dims]

def maximum_position(input, labels=None, index=None):
    """Find the positions of the maximums of the values of an array at labels.

    Labels must be None or an array of the same dimensions as the input.

    Index must be None, a single label or sequence of labels.  If
    none, all values where label is greater than zero are used.
    """

    dims = numpy.array(numpy.asarray(input).shape)
    # see numpy.unravel_index to understand this line.
    dim_prod = numpy.cumprod([1] + list(dims[:0:-1]))[::-1]

    result = _select(input, labels, index, find_max_positions=True)[0]

    if numpy.isscalar(result):
        return tuple((result // dim_prod) % dims)

    return [tuple(v) for v in (result.reshape(-1, 1) // dim_prod) % dims]

def extrema(input, labels=None, index=None):
    """
    Calculate the minimums and maximums of the values of an array
    at labels, along with their positions.

    Parameters
    ----------
    input : ndarray
        Nd-image data to process.
    labels : ndarray, optional
        Labels of features in input.
        If not None, must be same shape as `input`.
    index : int or sequence of ints, optional
        Labels to include in output.  If None (default), all values where
        non-zero `labels` are used.

    Returns
    -------
    minimums, maximums : int or ndarray
        Values of minimums and maximums in each feature.
    min_positions, max_positions : tuple or list of tuples
        Each tuple gives the n-D coordinates of the corresponding minimum
        or maximum.

    See Also
    --------
    maximum, minimum, maximum_position, minimum_position, center_of_mass

    Examples
    --------
    >>> a = np.array([[1, 2, 0, 0],
                      [5, 3, 0, 4],
                      [0, 0, 0, 7],
                      [9, 3, 0, 0]])
    >>> from scipy import ndimage
    >>> ndimage.extrema(a)
    (0, 9, (0, 2), (3, 0))

    Features to process can be specified using `labels` and `index`:

    >>> lbl, nlbl = ndimage.label(a)
    >>> ndimage.extrema(a, lbl, index=np.arange(1, nlbl+1))
    (array([1, 4, 3]),
     array([5, 7, 9]),
     [(0.0, 0.0), (1.0, 3.0), (3.0, 1.0)],
     [(1.0, 0.0), (2.0, 3.0), (3.0, 0.0)])

    If no index is given, non-zero `labels` are processed:

    >>> ndimage.extrema(a, lbl)
    (1, 9, (0, 0), (3, 0))

    """

    dims = numpy.array(numpy.asarray(input).shape)
    # see numpy.unravel_index to understand this line.
    dim_prod = numpy.cumprod([1] + list(dims[:0:-1]))[::-1]

    minimums, min_positions, maximums, max_positions = _select(input, labels, index,
                                                               find_min=True, find_max=True,
                                                               find_min_positions=True, find_max_positions=True)


    if numpy.isscalar(minimums):
        return minimums, maximums, tuple((min_positions // dim_prod) % dims), tuple((max_positions // dim_prod) % dims)

    min_positions = [tuple(v) for v in (min_positions.reshape(-1, 1) // dim_prod) % dims]
    max_positions = [tuple(v) for v in (max_positions.reshape(-1, 1) // dim_prod) % dims]

    return minimums, maximums, min_positions, max_positions

def center_of_mass(input, labels=None, index=None):
    """
    Calculate the center of mass of the values of an array at labels.

    Parameters
    ----------
    input : ndarray
        Data from which to calculate center-of-mass.
    labels : ndarray, optional
        Labels for objects in `input`, as generated by ndimage.labels.
        Dimensions must be the same as `input`.
    index : int or sequence of ints, optional
        Labels for which to calculate centers-of-mass. If not specified,
        all labels greater than zero are used.

    Returns
    -------
    centerofmass : tuple, or list of tuples
        Co-ordinates of centers-of-masses.

    Examples
    --------
    >>> a = np.array(([0,0,0,0],
                      [0,1,1,0],
                      [0,1,1,0],
                      [0,1,1,0]))
    >>> from scipy import ndimage
    >>> ndimage.measurements.center_of_mass(a)
    (2.0, 1.5)

    Calculation of multiple objects in an image

    >>> b = np.array(([0,1,1,0],
                      [0,1,0,0],
                      [0,0,0,0],
                      [0,0,1,1],
                      [0,0,1,1]))
    >>> lbl = ndimage.label(b)[0]
    >>> ndimage.measurements.center_of_mass(b, lbl, [1,2])
    [(0.33333333333333331, 1.3333333333333333), (3.5, 2.5)]

    """

    normalizer = sum(input, labels, index)
    grids = numpy.ogrid[[slice(0, i) for i in input.shape]]

    results = [sum(input * grids[dir].astype(float), labels, index) / normalizer for dir in range(input.ndim)]

    if numpy.isscalar(results[0]):
        return tuple(results)

    return [tuple(v) for v in numpy.array(results).T]

def histogram(input, min, max, bins, labels=None, index=None):
    """
    Calculate the histogram of the values of an array, optionally at labels.

    Histogram calculates the frequency of values in an array within bins
    determined by `min`, `max`, and `bins`. `Labels` and `index` can limit
    the scope of the histogram to specified sub-regions within the array.

    Parameters
    ----------
    input : array_like
        Data for which to calculate histogram.
    min, max : int
        Minimum and maximum values of range of histogram bins.
    bins : int
        Number of bins.
    labels : array_like, optional
        Labels for objects in `input`.
        If not None, must be same shape as `input`.
    index : int or sequence of ints, optional
        Label or labels for which to calculate histogram. If None, all values
        where label is greater than zero are used

    Returns
    -------
    hist : ndarray
        Histogram counts.

    Examples
    --------
    >>> a = np.array([[ 0.    ,  0.2146,  0.5962,  0.    ],
                      [ 0.    ,  0.7778,  0.    ,  0.    ],
                      [ 0.    ,  0.    ,  0.    ,  0.    ],
                      [ 0.    ,  0.    ,  0.7181,  0.2787],
                      [ 0.    ,  0.    ,  0.6573,  0.3094]])
    >>> from scipy import ndimage
    >>> ndimage.measurements.histogram(a, 0, 1, 10)
    array([13,  0,  2,  1,  0,  1,  1,  2,  0,  0])

    With labels and no indices, non-zero elements are counted:

    >>> lbl, nlbl = ndimage.label(a)
    >>> ndimage.measurements.histogram(a, 0, 1, 10, lbl)
    array([0, 0, 2, 1, 0, 1, 1, 2, 0, 0])

    Indices can be used to count only certain objects:

    >>> ndimage.measurements.histogram(a, 0, 1, 10, lbl, 2)
    array([0, 0, 1, 1, 0, 0, 1, 1, 0, 0])

    """

    _bins = numpy.linspace(min, max, bins + 1)

    def _hist(vals):
        return numpy.histogram(vals, _bins)[0]

    return labeled_comprehension(input, labels, index, _hist, object, None, pass_positions=False)

def watershed_ift(input, markers, structure=None, output=None):
    """Apply watershed from markers using a iterative forest transform
    algorithm.

    Negative markers are considered background markers which are
    processed after the other markers. A structuring element defining
    the connectivity of the object can be provided. If none is
    provided an element is generated iwth a squared connecitiviy equal
    to one. An output array can optionally be provided.
    """
    input = numpy.asarray(input)
    if input.dtype.type not in [numpy.uint8, numpy.uint16]:
        raise TypeError('only 8 and 16 unsigned inputs are supported')
    if structure is None:
        structure = morphology.generate_binary_structure(input.ndim, 1)
    structure = numpy.asarray(structure, dtype = bool)
    if structure.ndim != input.ndim:
        raise RuntimeError('structure and input must have equal rank')
    for ii in structure.shape:
        if ii != 3:
            raise  RuntimeError('structure dimensions must be equal to 3')
    if not structure.flags.contiguous:
        structure = structure.copy()
    markers = numpy.asarray(markers)
    if input.shape != markers.shape:
        raise RuntimeError('input and markers must have equal shape')

    integral_types = [numpy.int0,
                      numpy.int8,
                      numpy.int16,
                      numpy.int32,
                      numpy.int_,
                      numpy.int64,
                      numpy.intc,
                      numpy.intp]

    if markers.dtype.type not in integral_types:
        raise RuntimeError('marker should be of integer type')
    if isinstance(output, numpy.ndarray):
        if output.dtype.type not in integral_types:
            raise RuntimeError('output should be of integer type')
    else:
        output = markers.dtype
    output, return_value = _ni_support._get_output(output, input)
    _nd_image.watershed_ift(input, markers, structure, output)
    return return_value<|MERGE_RESOLUTION|>--- conflicted
+++ resolved
@@ -34,17 +34,13 @@
 import _nd_image
 import morphology
 
-<<<<<<< HEAD
-def label(input, structure=None, output=None):
-=======
 __all__ = ['label', 'find_objects', 'labeled_comprehension', 'sum', 'mean',
-           'variance', 'standard_deviation', 'minimum', 'maximum',
+           'variance', 'standard_deviation', 'minimum', 'maximum', 'median',
            'minimum_position', 'maximum_position', 'extrema', 'center_of_mass',
            'histogram', 'watershed_ift']
 
 
-def label(input, structure = None, output = None):
->>>>>>> 86739852
+def label(input, structure=None, output=None):
     """
     Label features in an array.
 
