--- conflicted
+++ resolved
@@ -731,18 +731,6 @@
 
         """
         # Update 'options' dict passed to optimize.minimize
-<<<<<<< HEAD
-        self.minimizer_kwargs['options'].update(options)
-        # Unembed the 'jac' key if it was passed to 'shgo'
-        if 'jac' in self.minimizer_kwargs['options']:
-            self.minimizer_kwargs['jac'] = self.minimizer_kwargs['options']['jac']
-            del self.minimizer_kwargs['options']['jac']
-        # Unembed the 'hess' key if it was passed to 'shgo'
-        if 'hess' in self.minimizer_kwargs['options']:
-            self.minimizer_kwargs['hess'] = self.minimizer_kwargs['options']['hess']
-            del self.minimizer_kwargs['options']['hess']
-            
-=======
         # Do this first so we don't mutate `options` below.
         self.minimizer_kwargs['options'].update(options)
 
@@ -753,7 +741,6 @@
                 self.minimizer_kwargs[opt] = (
                     self.minimizer_kwargs['options'].pop(opt))
 
->>>>>>> 47096a3f
         # Default settings:
         self.minimize_every_iter = options.get('minimize_every_iter', True)
 
